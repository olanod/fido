--- conflicted
+++ resolved
@@ -284,11 +284,7 @@
 .list__cta {
   margin: 0 auto;
   padding: 10px 0;
-<<<<<<< HEAD
-}
-=======
-} 
->>>>>>> 2ddd74a9
+}
 
 .messages-list {
   gap: var(--size-0);
