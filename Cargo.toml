[package]
name = "chat"
version = "0.1.0"
edition = "2021"

# See more keys and their definitions at https://doc.rust-lang.org/cargo/reference/manifest.html

[dependencies]
dioxus = "0.4"
dioxus-web = "0.4"
dioxus-logger = "0.4.0"
dioxus-router = "0.4.0"
futures-util = "0.3.27"
futures = "0.3"
gloo = "0.8.0"
log = "0.4.17"
matrix-sdk = { version = "0.6.2", default-features = false, features = ["js", "native-tls", "e2e-encryption", "indexeddb", "experimental-timeline"] }
tokio = "1.27.0"
url = "2.3.1"
web-sys = {version = "0.3.61", features = ["Document", "Element", "HtmlElement", "HtmlBodyElement", "Node", "NodeList", "Window", "console", "CssStyleDeclaration"]}
time = "0.3.22"
anyhow = "1"
<<<<<<< HEAD
serde = { version = "1.0.96", features = ["derive"]}
=======
serde = { version = "1.0.96", features = ["derive"] }
>>>>>>> 6564c776
mime = "0.3.17"
js-sys = "0.3.64"
wasm-bindgen = "0.2.55"
dioxus-std = { version = "0.4.0", features = ["i18n"] }
serde_json = "1.0.103"
chrono = "0.4.26"
infer = "0.15.0"
ruma = { version = "0.7.4", features = ["unstable-sanitize", "unstable-msc2677", "unstable-msc3440", "client"] }
<<<<<<< HEAD
uuid = "0.8"
unic-langid = "0.9.1"
=======
reqwest = "0.11"
http = "0.2"
>>>>>>> 6564c776
<|MERGE_RESOLUTION|>--- conflicted
+++ resolved
@@ -20,11 +20,7 @@
 web-sys = {version = "0.3.61", features = ["Document", "Element", "HtmlElement", "HtmlBodyElement", "Node", "NodeList", "Window", "console", "CssStyleDeclaration"]}
 time = "0.3.22"
 anyhow = "1"
-<<<<<<< HEAD
-serde = { version = "1.0.96", features = ["derive"]}
-=======
 serde = { version = "1.0.96", features = ["derive"] }
->>>>>>> 6564c776
 mime = "0.3.17"
 js-sys = "0.3.64"
 wasm-bindgen = "0.2.55"
@@ -33,10 +29,7 @@
 chrono = "0.4.26"
 infer = "0.15.0"
 ruma = { version = "0.7.4", features = ["unstable-sanitize", "unstable-msc2677", "unstable-msc3440", "client"] }
-<<<<<<< HEAD
 uuid = "0.8"
 unic-langid = "0.9.1"
-=======
 reqwest = "0.11"
-http = "0.2"
->>>>>>> 6564c776
+http = "0.2"