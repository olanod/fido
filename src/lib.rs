#![allow(non_snake_case)]

use matrix_sdk::Client;
pub mod components {
    pub mod atoms;
    pub mod molecules;
    pub mod organisms;
}

pub mod hooks {
    pub mod factory;
    pub mod use_attach;
    pub mod use_auth;
    pub mod use_chat;
    pub mod use_client;
    pub mod use_init_app;
    pub mod use_lifecycle;
    pub mod use_listen_invitation;
    pub mod use_listen_message;
    pub mod use_messages;
    pub mod use_modal;
    pub mod use_notification;
    pub mod use_public;
    pub mod use_reply;
    pub mod use_room;
<<<<<<< HEAD
    pub mod use_room_preview;
=======
>>>>>>> 9aa51a12
    pub mod use_rooms;
    pub mod use_send_attach;
    pub mod use_send_message;
    pub mod use_session;
    pub mod use_thread;
}

pub mod services {
    pub mod matrix;
}

pub mod utils {
    pub mod get_element;
    pub mod get_homeserver;
    pub mod get_param;
    pub mod i18n_get_key_value;
    pub mod matrix;
    pub mod nice_bytes;
    pub mod sync_room;
    pub mod vec_to_url;
}

pub mod pages {
    pub mod chat;
    pub mod login;
    pub mod page_not_found;
    pub mod profile;
    pub mod route;
    pub mod signup;
    pub mod welcome;
}

#[derive(Clone)]
pub struct MatrixClientState {
    pub client: Option<Client>,
}<|MERGE_RESOLUTION|>--- conflicted
+++ resolved
@@ -23,10 +23,7 @@
     pub mod use_public;
     pub mod use_reply;
     pub mod use_room;
-<<<<<<< HEAD
     pub mod use_room_preview;
-=======
->>>>>>> 9aa51a12
     pub mod use_rooms;
     pub mod use_send_attach;
     pub mod use_send_message;
